--- conflicted
+++ resolved
@@ -9,24 +9,7 @@
     url = '/studies/' + study  + '/tables'
     $.get(url, (result) -> window.loadImages(result.data))
 
-<<<<<<< HEAD
-  tbl=$('#studies_table').dataTable
-    # "sDom": "<'row-fluid'<'span6'l><'span6'f>r>t<'row-fluid'<'span6'i><'span6'p>>",
-    paginationType: "full_numbers"
-    displayLength: 10
-    processing: true
-    serverSide: true
-    ajax: '/api/studies/'
-    deferRender: true
-    stateSave: true
-    orderClasses: false
-    dom: 'T<"clear">lfrtip'
-    tableTools: { sSwfPath: "/static/swf/copy_csv_xls.swf" }
-  tbl.fnSetFilteringDelay(iDelay=400)
-  window.tbl = tbl
-=======
   createDataTable('#studies_table', { ajax: '/api/studies/', serverSide: true })
->>>>>>> 11757fea
 
   url_id=document.URL.split('/')
   url_id=url_id[url_id.length-2]
