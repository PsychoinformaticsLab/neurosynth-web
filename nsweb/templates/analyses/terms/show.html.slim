- set page_title = 'Neurosynth: ' + analysis.name
- extends "layout/base.html"
- block content
  - import "macros/_analysis_viewer.html.slim" as viewers
  script type="text/javascript"
    |var analysis = "{{analysis.name}}";
    var rev_inf = {{analysis.reverse_inference_image.id}};
  .row
    .col-md-8
      h1.top-space0 {{analysis.name}}
      .lead An automated meta-analysis of {{analysis.n_studies}} studies
    .col-md-2
      .analysis-search
        span Search for another term:
        input type="text" id="term-analysis-search"
  .row#page-analysis
    .col-md-10.col-md-offset-1.content
      ul#analysis-menu.nav.nav-pills
        li.active
          a href="#maps" data-toggle="tab" Maps
        li
          a href="#studies" data-toggle="tab" Studies
        li
          a href="#similarity" data-toggle="tab" Similarity
        - if cog_atlas
          li
            a href="#resources" data-toggle="tab" Resources
        li
          a href="#help" data-toggle="tab" Help
      #analysis-tab-content.tab-content
        #maps.tab-pane.active
          script type="text/javascript"
            |var options = {"panzoomEnabled":false}
            var settings = ['no-zoom', 'layers','nav','checkboxes']
          p {{viewers.viewer()|safe}}
        #studies.tab-pane
          h4 Studies associated with the term "{{analysis.name}}"
<<<<<<< HEAD
          button.bt.btn-primary#select-all-btn Select all studies on this page
          button.bt.btn-primary#deselect-all-btn Deselect all studies on this page
          br
          br
          table#analysis-studies-table.table-striped.table-hover.table.table-condensed.default-datatable.selectable-table
=======
          table#analysis-studies-table.table-striped.table-hover.table.table-condensed
>>>>>>> 41069699
            thead
              tr
                th Title
                th Authors
                th Journal
                th Loading
        #similarity.tab-pane
          h4 Most similar terms
          table#analysis-similarity-table.table-striped.table-hover.table.table-condensed
            thead
              tr
                th Term
                th r
        - if cog_atlas
          #resources.tab-pane
            .resource-head
              .left
                h4
                  |<a href="{{cog_atlas['url']}}">{{analysis.name}}</a> is in the <a href="http://cognitiveatlas.org">Cognitive Atlas</a>:
            .resource-desc
              .left
                blockquote {{cog_atlas['definition']}}
              .right
                |<a href="http://cognitiveatlas.org"><img src="/static/images/cogatlas.png" height="80"></a>

        #help.tab-pane
          h3 Neurosynth analyses: Help
          p This page displays information for an automated Neurosynth meta-analysis of the analysis "{{analysis.name}}". The meta-analysis was performed by automatically identifying all studies in the Neurosynth database that loaded highly on the term, and then performing meta-analyses to identify brain regions that were consistently or preferentially reported in the tables of those studies.
          h4.help What do the "forward inference" and "reverse inference" maps mean?
          p
            |For a detailed explanation, please see our <a href="http://pilab.psy.utexas.edu/publications/Yarkoni_NatureMethods_2011.pdf">Nature Methods paper</a>. In brief, the <u>forward inference map</u> displays brain regions that are <em>consistently</em> active in studies that load highly on the analysis "{{analysis.name}}". Regions with large z-scores are reported more often than one would expect them to be if activation anywhere in the brain was equally likely. Note that this is typically not so interesting, because it turns out that some brain regions are consistently reported in a lot of different kinds of studies (again, see <a href="http://pilab.psy.utexas.edu/publications/Yarkoni_NatureMethods_2011.pdf">our paper</a>). So as a general rule of thumb, we don't recommend paying much attention to forward inference maps.
          p <u>Reverse inference maps</u> are, roughly, maps displaying brain regions that are <em>preferentially</em> related to the variable of interest (most commonly, a text-based feature that occurs in study abstracts). The reverse inference map for {{analysis}} displays regions that are reported more often in studies that load highly on the key variable than in studies that do not load highly on the variable. Most of the time this a much more useful way of thinking about things, since reverse inference maps tell you, in some sense, which brain regions are more diagnostic of the variable in question, and not just which regions are consistently activated in studies associated with that variable.
          h4.help How do you determine which studies to include in an analysis?
          p That depends on the kind of analysis. At present, most of the analyses on this website are term-based, meaning that the meta-analyses are based strictly on how frequently a term (in the present case, '{{analysis.name}}') was used in an article's abstract. By default, we use a threshold of > 0, meaning that, in effect, we consider a study to be associated with a term if it uses that term at least once somewhere in the abstract.
          h4.help Are these maps corrected for multiple comparisons?
          p Yes, they're corrected using a false discovery rate (FDR) approach, with an expected FDR of 0.01.
          h4.help I need more details! How exactly were these maps and data generated?
          p 
            |If you want to know exactly how things work, we encourage you to clone the Neurosynth python tools from the <a href="http://github.com/neurosynth/neurosynth">github repository</a> and work through some of the examples and code provided in the package. Everything you see on this page was generated using the default processing stream, so you should be able to easily generate the exact same images (unless the underlying database has grown or changed) for yourself.<|MERGE_RESOLUTION|>--- conflicted
+++ resolved
@@ -35,15 +35,11 @@
           p {{viewers.viewer()|safe}}
         #studies.tab-pane
           h4 Studies associated with the term "{{analysis.name}}"
-<<<<<<< HEAD
           button.bt.btn-primary#select-all-btn Select all studies on this page
           button.bt.btn-primary#deselect-all-btn Deselect all studies on this page
           br
           br
           table#analysis-studies-table.table-striped.table-hover.table.table-condensed.default-datatable.selectable-table
-=======
-          table#analysis-studies-table.table-striped.table-hover.table.table-condensed
->>>>>>> 41069699
             thead
               tr
                 th Title
