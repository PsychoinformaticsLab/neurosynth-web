from nsweb.core import db
from sqlalchemy.ext.associationproxy import association_proxy

class Study(db.Model):

    pmid = db.Column(db.Integer, primary_key=True)
    doi = db.Column(db.String(200))
    title = db.Column(db.String(1000))
    authors = db.Column(db.String(1000))
    journal = db.Column(db.String(200))
    year = db.Column(db.Integer)
    space = db.Column(db.String(10))
    peaks = db.relationship('Peak', backref=db.backref('study', lazy='joined'), lazy='dynamic')
<<<<<<< HEAD
    analyses = association_proxy('frequencies', 'analyses')
    # analyses = association_proxy('inclusions', 'analysis')

    def serialize(self):
        return {'pmid': self.pmid, 'authors': self.authors, 'journal': self.journal,
                'year': self.year,
                'title': '<a href="/studies/%s">%s</a>' % (self.pmid, self.title)}
=======
    analyses = association_proxy('frequencies', 'analysis')
    # analyses = association_proxy('inclusions', 'analysis')
>>>>>>> b7c6c004
<|MERGE_RESOLUTION|>--- conflicted
+++ resolved
@@ -11,15 +11,10 @@
     year = db.Column(db.Integer)
     space = db.Column(db.String(10))
     peaks = db.relationship('Peak', backref=db.backref('study', lazy='joined'), lazy='dynamic')
-<<<<<<< HEAD
-    analyses = association_proxy('frequencies', 'analyses')
+    analyses = association_proxy('frequencies', 'analysis')
     # analyses = association_proxy('inclusions', 'analysis')
 
     def serialize(self):
         return {'pmid': self.pmid, 'authors': self.authors, 'journal': self.journal,
                 'year': self.year,
-                'title': '<a href="/studies/%s">%s</a>' % (self.pmid, self.title)}
-=======
-    analyses = association_proxy('frequencies', 'analysis')
-    # analyses = association_proxy('inclusions', 'analysis')
->>>>>>> b7c6c004
+                'title': '<a href="/studies/%s">%s</a>' % (self.pmid, self.title)}