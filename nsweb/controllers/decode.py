from flask import (Blueprint, render_template, request, abort, send_file,
                   jsonify)
from nsweb.models.decodings import Decoding, DecodingSet
from nsweb.models.images import Image
from nsweb.core import add_blueprint, db, cache
from nsweb.initializers import settings
from nsweb import tasks
from nsweb.controllers.helpers import send_nifti
import simplejson as json
import re
import uuid
import requests
from os.path import join, basename, exists
import os
from datetime import datetime
from email.utils import parsedate
from nsweb.controllers import error_page
import pandas as pd

bp = Blueprint('decode', __name__, url_prefix='/decode')


@bp.route('/', methods=['GET'])
def index():

    # Decode from a URL or a NeuroVault ID
    if 'url' in request.args:
        return decode_url(request.args['url'])
    elif 'neurovault' in request.args:
        return decode_neurovault(request.args['neurovault'])
    elif 'image' in request.args:
        return decode_analysis_image(request.args['image'])

    return render_template('decode/index.html.slim')


@cache.memoize(timeout=3600)
def get_voxel_data(x, y, z, reference='terms', get_json=True, get_pp=True):
    """ Return the value at the specified voxel for all images in the named
    DecodingSet. x, y, z are MNI coordinates.
    Args:
        x, y, z (int): x, y, z coordinates
        reference (str): the name of the reference memmapped image set to use
        get_json (bool): when True, returns jsonized data. when False, returns
            a pandas Series or DataFrame.
        get_pp (bool): if True, returns posterior probabilities too (in
            addition to reverse inference z-scores).
    """
    # Make sure users don't request illegal sets
    valid_references = ['terms', 'topics']
    if reference not in valid_references:
        reference = valid_references[0]
    result = tasks.get_voxel_data.delay(
        reference, x, y, z, get_pp).wait()
    return result if get_json else pd.read_json(result)


def _get_decoding(**kwargs):
    """ Check if a Decoding matching the passed criteria already exists. """
    name = request.args.get('set', 'terms_20k')
    return Decoding.query.filter_by(**kwargs).join(DecodingSet) \
        .filter(DecodingSet.name == name).first()


def _run_decoder(**kwargs):

    kwargs['uuid'] = kwargs.get('uuid', uuid.uuid4().hex)
    # Default to reduced term reference set. Also allow
    # 'terms' or 'topics' shorthand.
    ds_name = request.args.get('set', 'terms_20k')
    if ds_name in ['terms', 'topics']:
        ds_name += '_20k'
    reference = DecodingSet.query.filter_by(name=ds_name).first()
    dec = Decoding(display=1, download=0, ip=request.remote_addr,
                   decoding_set=reference, **kwargs)

    # run decoder and wait for it to terminate
    result = tasks.decode_image.delay(dec.filename, reference.name,
                                      dec.uuid).wait()

    if result:
        dec.image_decoded_at = datetime.utcnow()
        db.session.add(dec)
        db.session.commit()

    return dec


def decode_analysis_image(image):

    image = int(image)

    dec = _get_decoding(image_id=image)

    # Delete old record
    if not settings.CACHE_DECODINGS and dec is not None:
        db.session.delete(dec)
        db.session.commit()
        dec = None

    if dec is None:

        image = Image.query.get(image)
        filename = image.image_file

        kwargs = {
            'name': image.name,
            'filename': filename,
            'image_id': image.id
        }

        dec = _run_decoder(**kwargs)

    return dec


def decode_url(url, metadata={}, render=True):

    # Basic URL validation
<<<<<<< HEAD
    f not re.search('^https?\:\/\/', url):
=======
    if not re.search('^https?\:\/\/', url):
>>>>>>> 8642e490
        url = 'http://' + url
    ext = re.search('\.nii(\.gz)?$', url)

    if ext is None:
        return error_page("Invalid image extension; currently the decoder only"
                          " accepts images in nifti format.")

    # Check that an image exists at the URL
    head = requests.head(url)
    if head.status_code not in [200, 301, 302]:
        return error_page("No image was found at the provided URL.")
    headers = head.headers
    if 'content-length' in headers and \
            int(headers['content-length']) > 4000000 and render:
        return error_page("The requested Nifti image is too large. Files must "
                          "be under 4 MB in size.")

    dec = _get_decoding(url=url)

    # Delete old record
    if not settings.CACHE_DECODINGS and dec is not None:
        db.session.delete(dec)
        db.session.commit()
        dec = None

    if dec is None:

        unique_id = uuid.uuid4().hex
        filename = join(settings.DECODED_IMAGE_DIR, unique_id + ext.group(0))

        f = requests.get(url)
        with open(filename, 'wb') as outfile:
            outfile.write(f.content)
        # Make sure celery worker has permission to overwrite
        os.chmod(filename, 0666)

        # Named args to pass to Decoding initializer
        modified = headers.get('last-modified', None)
        if modified is not None:
            modified = datetime(*parsedate(modified)[:6])
        kwargs = {
            'uuid': unique_id,
            'url': url,
            'name': metadata.get('name', basename(url)),
            'image_modified_at': modified,
            'filename': filename,
            'neurovault_id': metadata.get('nv_id', None)
        }

        dec = _run_decoder(**kwargs)

    if render:
        return show(dec, dec.uuid)
    else:
        return dec.uuid


def decode_neurovault(id, render=True):
    resp = requests.get('http://neurovault.org/api/images/%s/?format=json'
                        % str(id))
    metadata = json.loads(resp.content)
    if 'file' not in metadata:
        return render_template('decode/missing.html.slim')
    metadata['nv_id'] = id
    return decode_url(metadata['file'], metadata, render=render)


@bp.route('/<string:uuid>/')
def show(decoding=None, uuid=None):
    if uuid is not None:
        decoding = Decoding.query.filter_by(uuid=uuid).first()

    if decoding is None:
        abort(404)

    images = [{
        'id': decoding.uuid,
        'name': decoding.name,
        'colorPalette': 'intense red-blue',
        'sign': 'both',
        'url': '/decode/%s/image' % decoding.uuid,
        'download': '/decode/%s/image' % decoding.uuid
    }]
    return render_template('decode/show.html.slim', image_id=decoding.uuid,
                           images=json.dumps(images),
                           decoding=decoding)


@bp.route('/<string:uuid>/data')
def get_data(uuid):
    dec = Decoding.query.filter_by(uuid=uuid).first()
    if dec is None:
        abort(404)
    data = open(join(settings.DECODING_RESULTS_DIR,
                     dec.uuid + '.txt')).read().splitlines()
    data = [x.split('\t') for x in data]
    data = [{'analysis': f, 'r': round(float(v), 3)}
            for (f, v) in data if v.strip()]
    return jsonify(data=data)


@bp.route('/<string:uuid>/image')
def get_image(uuid):
    """ Return an uploaded image. These are handled separately from
    Neurosynth-generated images in order to prevent public access based on
    sequential IDs, as all access to uploads must be via UUIDs. """
    dec = Decoding.query.filter_by(uuid=uuid).first()
    if dec is None:
        abort(404)
    return send_nifti(join(settings.DECODED_IMAGE_DIR, dec.filename),
                      basename(dec.filename))


@bp.route('/<string:uuid>/scatter/<string:analysis>.png')
@bp.route('/<string:uuid>/scatter/<string:analysis>')
def get_scatter(uuid, analysis):
    outfile = join(settings.DECODING_SCATTERPLOTS_DIR,
                   uuid + '_' + analysis + '.png')
    if not exists(outfile):
        """ Return .png of scatterplot between the uploaded image and specified
        analysis. """
        dec = Decoding.query.filter_by(uuid=uuid).first()
        if dec is None:
            abort(404)
        result = tasks.make_scatterplot.delay(
            dec.filename, analysis, dec.uuid, outfile=outfile,
            x_lab=dec.name).wait()
        if not exists(outfile):
            abort(404)
    return send_file(
        outfile, as_attachment=False, attachment_filename=basename(outfile))

### API ROUTES ###


@bp.route('/data/')
def get_data_api():
    if 'url' in request.args:
        id = decode_url(request.args['url'], render=False)
    elif 'neurovault' in request.args:
        id = decode_neurovault(request.args['neurovault'], render=False)
    return get_data(id)

add_blueprint(bp)<|MERGE_RESOLUTION|>--- conflicted
+++ resolved
@@ -117,11 +117,7 @@
 def decode_url(url, metadata={}, render=True):
 
     # Basic URL validation
-<<<<<<< HEAD
-    f not re.search('^https?\:\/\/', url):
-=======
     if not re.search('^https?\:\/\/', url):
->>>>>>> 8642e490
         url = 'http://' + url
     ext = re.search('\.nii(\.gz)?$', url)
 
