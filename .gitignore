--- conflicted
+++ resolved
@@ -70,12 +70,9 @@
 
 TODO.txt
 running.txt
-<<<<<<< HEAD
 
-#PyCharm
 .idea
-=======
+
 log.txt
 .dropbox
-Icon*
->>>>>>> 8cb83ca9
+Icon*