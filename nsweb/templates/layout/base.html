--- conflicted
+++ resolved
@@ -123,13 +123,5 @@
     </div>
     </div>
     <div class="top-space40"></div>
-
-<<<<<<< HEAD
-{#    <script src="http://fb.me/react-0.12.2.js"></script>#}
-    {% assets "js" %}
-      <script src="{{ ASSET_URL }}"></script>
-    {% endassets %}
-=======
->>>>>>> b7c6c004
 </body>
 </html>