<<<<<<< HEAD
from flask import Blueprint, render_template, redirect, url_for, request, jsonify, abort, session, g
from nsweb.models.analyses import Analysis, AnalysisSet, TopicAnalysis, TermAnalysis, CustomAnalysis
=======
from flask import (Blueprint, render_template, redirect, url_for, request,
                   jsonify, abort)
from nsweb.models.analyses import (Analysis, AnalysisSet, TopicAnalysis,
                                   TermAnalysis)
>>>>>>> b7c6c004
from nsweb.core import add_blueprint
from nsweb.controllers import images
import json
import re

bp = Blueprint('analyses', __name__, url_prefix='/analyses')


### ROUTES COMMON TO ALL ANALYSES ###
def find_analysis(name, type=None):
    ''' Retrieve analysis by either id (when int) or name (when string) '''
    if re.match('\d+$', name):
        return Analysis.query.get(name)
    return Analysis.query.filter_by(type=type, name=name).first()


@bp.route('/<string:val>/images')
def get_images(val):
    analysis = find_analysis(val)
    images = [{
        'id': img.id,
        'name': img.label,
        'colorPalette': 'red' if 'reverse' in img.label else 'blue',
        # "intent": (img.stat + ':').capitalize(),
        'url': '/images/%s' % img.id,
        'visible': 1 if 'reverse' in img.label else 0,
        'download': '/images/%s' % img.id,
        'intent': 'z-score'
    } for img in analysis.images if img.display]
    return jsonify(data=images)


@bp.route('/<string:type>/<string:name>/images/<string:image>/')
@bp.route('/topics/<string:topic_set>/<string:name>/images/<string:image>/')
def get_image(name, image, type=None, topic_set=None):
    if type is None:
        analysis = TopicAnalysis.query.join(AnalysisSet).filter(
            TopicAnalysis.number == int(name),
            AnalysisSet.name == topic_set).first()
    else:
        type = {'topics': 'topic', 'terms': 'term', 'custom': 'custom'}[type]
        analysis = find_analysis(name, type=type)
    unthresholded = ('unthresholded' in request.args.keys())
    if re.match('\d+$', image):
        img = analysis.images[int(image)]
    elif image in ['reverse', 'forward']:
        img = [i for i in analysis.images if image in i.label][0]
    return images.download(img.id, unthresholded)


@bp.route('/<string:val>/studies')
def get_studies(val):
    analysis = find_analysis(val)
    if 'dt' in request.args:
        data = []
        for f in analysis.frequencies:
            s = f.study
            link = '<a href={0}>{1}</a>'.format(
                url_for('studies.show', val=s.pmid), s.title)
            data.append([link, s.authors, s.journal, round(f.frequency, 3)])
        data = jsonify(data=data)
    else:
        data = jsonify(studies=[s.pmid for s in analysis.studies])
    return data


### TOP INDEX ###
@bp.route('/')
def list_analyses():
    n_terms = TermAnalysis.query.count()
    return render_template('analyses/index.html.slim', n_terms=n_terms)


### TERM-SPECIFIC ROUTES ###
@bp.route('/term_names/')
def get_term_names():
    # optimize this later--select only names
    names = [f.name for f in TermAnalysis.query.all()]
    return jsonify(data=names)


@bp.route('/terms/')
def list_terms():
    return render_template('analyses/terms/index.html.slim')

<<<<<<< HEAD
=======

>>>>>>> b7c6c004
@bp.route('/terms/<string:term>/')
def show_term(term):
    analysis = find_analysis(term, type='term')
    if analysis is None:
        return render_template('analyses/missing.html.slim', analysis=term)
    return render_template('analyses/terms/show.html.slim',
                           analysis=analysis,
                           cog_atlas=json.loads(analysis.cog_atlas or '{}'))


### TOPIC-SPECIFIC ROUTES ###
@bp.route('/topics/')
def list_topic_sets():
    topic_sets = AnalysisSet.query.filter_by(type='topics')
    return render_template('analyses/topics/index.html.slim',
                           topic_sets=topic_sets)


@bp.route('/topics/<string:topic_set>/')
def show_topic_set(topic_set):
    topic_set = AnalysisSet.query.filter_by(name=topic_set).first()
    return render_template('analyses/topics/show_set.html.slim',
                           topic_set=topic_set)


@bp.route('/topics/<string:topic_set>/<string:number>')
def show_topic(topic_set, number):
    topic = TopicAnalysis.query.join(AnalysisSet).filter(
        TopicAnalysis.number == number, AnalysisSet.name == topic_set).first()
    if topic is None:
        return render_template('analyses/missing.html.slim', analysis=None)
    terms = [t[0] for t in TermAnalysis.query.with_entities(
        TermAnalysis.name).all()]
    top = topic.terms.split(', ')

    def map_url(x):
        if x in terms:
            return '<a href="%s">%s</a>' % (url_for('analyses.show_term',
                                                    term=x), x)
        return x
    topic.terms = ', '.join(map(map_url, top))
    return render_template('analyses/topics/show.html.slim',
                           analysis_set=topic.analysis_set, analysis=topic)

<<<<<<< HEAD
### CUSTOM ANALYSIS ROUTES ###
@bp.route('/custom/<string:uid>/')
def show_custom_analysis(uid):
    custom = CustomAnalysis.query.filter_by(uuid=uid).first()
    if custom is None:
        return render_template('analyses/missing.html.slim', analysis=uid)
    return render_template('analyses/custom/show.html.slim', analysis=custom)

=======
>>>>>>> b7c6c004

### FALLBACK GENERIC ROUTE ###
@bp.route('/<string:id>/')
def show_analysis(id):
    analysis = find_analysis(id)
    if analysis is None:
        return render_template('analyses/missing.html.slim', analysis=id)
    if analysis.type == 'term':
        return redirect(url_for('analyses.show_term', term=analysis.name))
    elif analysis.type == 'topic':
        return redirect(url_for('analyses.show_topic', number=analysis.number,
                                topic_set=analysis.analysis_set.name))

@bp.route('/custom/')
def list_custom_analyses():
    return render_template('analyses/custom/index.html.slim')

add_blueprint(bp)<|MERGE_RESOLUTION|>--- conflicted
+++ resolved
@@ -1,12 +1,12 @@
-<<<<<<< HEAD
-from flask import Blueprint, render_template, redirect, url_for, request, jsonify, abort, session, g
-from nsweb.models.analyses import Analysis, AnalysisSet, TopicAnalysis, TermAnalysis, CustomAnalysis
-=======
+# <<<<<<< HEAD
+# from flask import Blueprint, render_template, redirect, url_for, request, jsonify, abort, session, g
+# from nsweb.models.analyses import Analysis, AnalysisSet, TopicAnalysis, TermAnalysis, CustomAnalysis
+# =======
 from flask import (Blueprint, render_template, redirect, url_for, request,
                    jsonify, abort)
 from nsweb.models.analyses import (Analysis, AnalysisSet, TopicAnalysis,
-                                   TermAnalysis)
->>>>>>> b7c6c004
+                                   TermAnalysis, CustomAnalysis)
+# >>>>>>> master
 from nsweb.core import add_blueprint
 from nsweb.controllers import images
 import json
@@ -92,10 +92,7 @@
 def list_terms():
     return render_template('analyses/terms/index.html.slim')
 
-<<<<<<< HEAD
-=======
 
->>>>>>> b7c6c004
 @bp.route('/terms/<string:term>/')
 def show_term(term):
     analysis = find_analysis(term, type='term')
@@ -140,7 +137,6 @@
     return render_template('analyses/topics/show.html.slim',
                            analysis_set=topic.analysis_set, analysis=topic)
 
-<<<<<<< HEAD
 ### CUSTOM ANALYSIS ROUTES ###
 @bp.route('/custom/<string:uid>/')
 def show_custom_analysis(uid):
@@ -149,8 +145,6 @@
         return render_template('analyses/missing.html.slim', analysis=uid)
     return render_template('analyses/custom/show.html.slim', analysis=custom)
 
-=======
->>>>>>> b7c6c004
 
 ### FALLBACK GENERIC ROUTE ###
 @bp.route('/<string:id>/')
